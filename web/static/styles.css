--- conflicted
+++ resolved
@@ -610,7 +610,6 @@
   position: relative;
 }
 
-<<<<<<< HEAD
 .info-card li::before {
   content: "→";
   position: absolute;
@@ -626,44 +625,6 @@
 /* Result Video */
 .result-video {
   margin: 16px 0;
-=======
-.result-item .meta {
-  display: flex;
-  flex-wrap: wrap;
-  gap: 12px;
-  font-size: 0.9rem;
-  color: #94a3b8;
-}
-
-.result-item .meta span {
-  white-space: nowrap;
-}
-
-.result-item button {
-  margin-top: 12px;
-  padding: 10px 18px;
-  border-radius: 12px;
-  border: none;
-  background: linear-gradient(135deg, #38bdf8, #818cf8);
-  color: #0f172a;
-  font-weight: 600;
-  cursor: pointer;
-  transition: transform 0.2s ease, box-shadow 0.2s ease;
-}
-
-.result-item button:hover:not(:disabled) {
-  transform: translateY(-1px);
-  box-shadow: 0 10px 20px rgba(129, 140, 248, 0.4);
-}
-
-.result-item button:disabled {
-  opacity: 0.6;
-  cursor: wait;
-}
-
-.result-item video {
-  width: 100%;
->>>>>>> 2d00921b
   border-radius: 12px;
   overflow: hidden;
   background: var(--bg-primary);
